/*
Copyright 2022 The OpenYurt Authors.

Licensed under the Apache License, Version 2.0 (the "License");
you may not use this file except in compliance with the License.
You may obtain a copy of the License at

    http://www.apache.org/licenses/LICENSE-2.0

Unless required by applicable law or agreed to in writing, software
distributed under the License is distributed on an "AS IS" BASIS,
WITHOUT WARRANTIES OR CONDITIONS OF ANY KIND, either express or implied.
See the License for the specific language governing permissions and
limitations under the License.
*/

package cert

import (
	"crypto"
	"crypto/x509"
	"fmt"
	"net"
	"reflect"
	"time"

	"github.com/pkg/errors"
	certificatesv1 "k8s.io/api/certificates/v1"
	utilruntime "k8s.io/apimachinery/pkg/util/runtime"
	"k8s.io/apimachinery/pkg/util/wait"
	coreinformers "k8s.io/client-go/informers/core/v1"
	client "k8s.io/client-go/kubernetes"
	corelisters "k8s.io/client-go/listers/core/v1"
	"k8s.io/client-go/tools/cache"
	"k8s.io/client-go/util/workqueue"
	"k8s.io/klog/v2"

	certfactory "github.com/openyurtio/openyurt/pkg/util/certmanager/factory"
)

const (
	// tmp file directory for certmanager to write cert files
	certDir = "/tmp"

	ComponentName               = "yurt-controller-manager_poolcoordinator"
	PoolcoordinatorNS           = "kube-system"
	PoolcoordinatorAPIServerSVC = "pool-coordinator-apiserver"
	PoolcoordinatorETCDSVC      = "pool-coordinator-etcd"

	// CA certs contains the pool-coordinator CA certs
	PoolCoordinatorCASecretName = "pool-coordinator-ca-certs"
	// Static certs is shared among all pool-coordinator system, which contains:
	// - ca.crt
	// - apiserver-etcd-client.crt
	// - apiserver-etcd-client.key
	// - sa.pub
	// - sa.key
	// - apiserver-kubelet-client.crt  (not self signed)
	// - apiserver-kubelet-client.key （not self signed)
	// - admin.conf (kube-config)
	PoolcoordinatorStaticSecertName = "pool-coordinator-static-certs"
	// Dynamic certs will not be shared among clients or servers, contains:
	// - apiserver.crt
	// - apiserver.key
	// - etcd-server.crt
	// - etcd-server.key
	// todo: currently we only create one copy, this will be refined in the future to assign customized certs for differnet nodepools
	PoolcoordinatorDynamicSecertName = "pool-coordinator-dynamic-certs"
	// Yurthub certs shared by all yurthub, contains:
	// - ca.crt
	// - pool-coordinator-yurthub-client.crt
	// - pool-coordinator-yurthub-client.key
	PoolcoordinatorYurthubClientSecertName = "pool-coordinator-yurthub-certs"
	// Monitoring kubeconfig contains: monitoring kubeconfig for poolcoordinator
	// - kubeconfig
	PoolcoordinatorMonitoringKubeconfigSecertName = "pool-coordinator-monitoring-kubeconfig"

	PoolcoordinatorOrg      = "openyurt:pool-coordinator"
	PoolcoordinatorAdminOrg = "system:masters"

	PoolcoordinatorAPIServerCN     = "openyurt:pool-coordinator:apiserver"
	PoolcoordinatorETCDCN          = "openyurt:pool-coordinator:etcd"
	PoolcoordinatorYurthubClientCN = "openyurt:pool-coordinator:yurthub"
	KubeConfigMonitoringClientCN   = "openyurt:pool-coordinator:monitoring"
	KubeConfigAdminClientCN        = "cluster-admin"
)

type certInitFunc = func(client.Interface, <-chan struct{}) ([]net.IP, []string, error)

type CertConfig struct {
	// certName should be unique,  will be used as output name ${certName}.crt
	CertName string
	// secretName is where the certs should be stored
	SecretName string
	// used as kubeconfig
	IsKubeConfig bool

	ExtKeyUsage  []x509.ExtKeyUsage
	CommonName   string
	Organization []string
	DNSNames     []string
	IPs          []net.IP

	// certInit is used for initilize those attrs which has to be determined dynamically
	// e.g. TLS server cert's IP & DNSNames
	certInit certInitFunc
}

func (c *CertConfig) init(clientSet client.Interface, stopCh <-chan struct{}) (err error) {
	if c.certInit != nil {
		c.IPs, c.DNSNames, err = c.certInit(clientSet, stopCh)
		if err != nil {
			return errors.Wrapf(err, "fail to init cert %s", c.CertName)
		}
	}
	return nil
}

var allSelfSignedCerts []CertConfig = []CertConfig{
	{
		CertName:     "apiserver-etcd-client",
		SecretName:   PoolcoordinatorStaticSecertName,
		IsKubeConfig: false,
		ExtKeyUsage:  []x509.ExtKeyUsage{x509.ExtKeyUsageClientAuth},
		CommonName:   PoolcoordinatorETCDCN,
		Organization: []string{PoolcoordinatorOrg},
	},
	{
		CertName:     "pool-coordinator-yurthub-client",
		SecretName:   PoolcoordinatorYurthubClientSecertName,
		IsKubeConfig: false,
		ExtKeyUsage:  []x509.ExtKeyUsage{x509.ExtKeyUsageClientAuth},
		CommonName:   PoolcoordinatorYurthubClientCN,
		Organization: []string{PoolcoordinatorOrg},
	},
	{
		CertName:     "apiserver",
		SecretName:   PoolcoordinatorDynamicSecertName,
		IsKubeConfig: false,
		ExtKeyUsage:  []x509.ExtKeyUsage{x509.ExtKeyUsageServerAuth},
		CommonName:   PoolcoordinatorAPIServerCN,
		Organization: []string{PoolcoordinatorOrg},
		certInit: func(i client.Interface, c <-chan struct{}) ([]net.IP, []string, error) {
			return waitUntilSVCReady(i, PoolcoordinatorAPIServerSVC, c)
		},
	},
	{
		CertName:     "etcd-server",
		SecretName:   PoolcoordinatorDynamicSecertName,
		IsKubeConfig: false,
		ExtKeyUsage:  []x509.ExtKeyUsage{x509.ExtKeyUsageServerAuth},
		CommonName:   PoolcoordinatorETCDCN,
		Organization: []string{PoolcoordinatorOrg},
		certInit: func(i client.Interface, c <-chan struct{}) ([]net.IP, []string, error) {
			return waitUntilSVCReady(i, PoolcoordinatorETCDSVC, c)
		},
	},
	{
		CertName:     "kubeconfig",
		SecretName:   PoolcoordinatorMonitoringKubeconfigSecertName,
		IsKubeConfig: true,
		ExtKeyUsage:  []x509.ExtKeyUsage{x509.ExtKeyUsageClientAuth},
		CommonName:   KubeConfigMonitoringClientCN,
		Organization: []string{PoolcoordinatorOrg},
		// As a clientAuth cert, kubeconfig cert don't need IP&DNS to work,
		// but kubeconfig need this extra information to verify if it's out of date
		certInit: func(i client.Interface, c <-chan struct{}) ([]net.IP, []string, error) {
			return waitUntilSVCReady(i, PoolcoordinatorAPIServerSVC, c)
		},
	},
	{
		CertName:     "admin.conf",
		SecretName:   PoolcoordinatorStaticSecertName,
		IsKubeConfig: true,
		ExtKeyUsage:  []x509.ExtKeyUsage{x509.ExtKeyUsageClientAuth},
		CommonName:   KubeConfigAdminClientCN,
		Organization: []string{PoolcoordinatorAdminOrg},
		certInit: func(i client.Interface, c <-chan struct{}) ([]net.IP, []string, error) {
			return waitUntilSVCReady(i, PoolcoordinatorAPIServerSVC, c)
		},
	},
}

// PoolCoordinatorCertManager manages certificates releted with poolcoordinator pod
type PoolCoordinatorCertManager struct {
	kubeclientset client.Interface
	podLister     corelisters.PodLister
	podSynced     cache.InformerSynced
	podWorkQueue  workqueue.RateLimitingInterface
}

func NewPoolCoordinatorCertManager(kc client.Interface, podInformer coreinformers.PodInformer) *PoolCoordinatorCertManager {

	certManager := PoolCoordinatorCertManager{
		kubeclientset: kc,

		podLister: podInformer.Lister(),
		podSynced: podInformer.Informer().HasSynced,

		podWorkQueue: workqueue.NewRateLimitingQueue(workqueue.DefaultControllerRateLimiter()),
	}

	// Watch for poolcoordinator pod changes to manage related certs (including kubeconfig)
	podInformer.Informer().AddEventHandler(cache.ResourceEventHandlerFuncs{
		AddFunc:    func(obj interface{}) {},
		UpdateFunc: func(oldObj, newObj interface{}) {},
		DeleteFunc: func(obj interface{}) {},
	})

	return &certManager
}

func (c *PoolCoordinatorCertManager) Run(threadiness int, stopCh <-chan struct{}) {
	defer utilruntime.HandleCrash()

	klog.Info("Starting poolcoordinatorCertManager controller")
	defer klog.Info("Shutting down poolcoordinatorCertManager controller")
	defer c.podWorkQueue.ShutDown()

	// prepare some necessary assets (CA, certs, kubeconfigs) for pool-coordinator
	err := initPoolCoordinator(c.kubeclientset, stopCh)
	if err != nil {
		klog.Errorf("fail to init poolcoordinator %v", err)
	}

	// Synchronize the cache before starting to process events
	if !cache.WaitForCacheSync(stopCh, c.podSynced) {
		klog.Error("sync poolcoordinatorCertManager controller timeout")
	}

	// The main Controller loop
	for i := 0; i < threadiness; i++ {
		go wait.Until(c.runWorker, time.Second, stopCh)
	}

	<-stopCh
}

func (c *PoolCoordinatorCertManager) runWorker() {
	for {
		obj, shutdown := c.podWorkQueue.Get()
		if shutdown {
			return
		}

		if err := c.syncHandler(obj.(string)); err != nil {
			utilruntime.HandleError(err)
		}

		c.podWorkQueue.Forget(obj)
		c.podWorkQueue.Done(obj)
	}
}

func (c *PoolCoordinatorCertManager) syncHandler(key string) error {
	// todo: make customized certificate for each poolcoordinator pod
	return nil
}

func initPoolCoordinator(clientSet client.Interface, stopCh <-chan struct{}) error {

	// Prepare CA certs
	caCert, caKey, reuseCA, err := initCA(clientSet)
	if err != nil {
		return errors.Wrap(err, "init poolcoordinator failed")
	}

	// Prepare certs used by poolcoordinators

	// 1. prepare selfsigned certs
	var selfSignedCerts []CertConfig

	if reuseCA {
		// if CA is reused
		// then we can check if there are selfsigned certs can be reused too
		for _, certConf := range allSelfSignedCerts {

			// 1.1 check if cert exist
			cert, _, err := LoadCertAndKeyFromSecret(clientSet, certConf)
			if err != nil {
				klog.Infof("can not load cert %s from %s secret", certConf.CertName, certConf.SecretName)
				selfSignedCerts = append(selfSignedCerts, certConf)
				continue
			}

			// 1.2 check if cert is autorized by current CA
			if !IsCertFromCA(cert, caCert) {
				klog.Infof("existing cert %s is not authorized by current CA", certConf.CertName)
				selfSignedCerts = append(selfSignedCerts, certConf)
				continue
			}

			// 1.3 check has dynamic attrs changed
			if certConf.certInit != nil {
				if err := certConf.init(clientSet, stopCh); err != nil {
					// if cert init failed, skip this cert
					klog.Errorf("fail to init cert when checking dynamic attrs: %v", err)
					continue
				} else {
					// check if dynamic IP address has changed
					if !reflect.DeepEqual(certConf.IPs, cert.IPAddresses) {
						klog.Infof("cert %s IP has changed", certConf.CertName)
						selfSignedCerts = append(selfSignedCerts, certConf)
						continue
					}
				}
			}

			klog.Infof("cert %s not change, reuse it", certConf.CertName)
		}
	} else {
		// create all certs with new CA
		selfSignedCerts = allSelfSignedCerts
	}

	// create self signed certs
	for _, certConf := range selfSignedCerts {
		if err := initPoolCoordinatorCert(clientSet, certConf, caCert, caKey, stopCh); err != nil {
			klog.Errorf("create cert %s fail: %v", certConf.CertName, err)
			return err
		}
	}

	// 2. prepare not self signed certs ( apiserver-kubelet-client cert)
	if err := initAPIServerClientCert(clientSet, stopCh); err != nil {
		return err
	}

	// 3. prepare ca cert in static secret
	if err := WriteCertAndKeyIntoSecret(clientSet, "ca", PoolcoordinatorStaticSecertName, caCert, nil); err != nil {
		return err
	}

	// 4. prepare sa key pairs
<<<<<<< HEAD
	if err := initSAKeyPair(clientSet, PoolcoordinatorStaticSecertName, "sa"); err != nil {
=======
	if err := initSAKeyPair(clientSet, "sa", PoolcoordinatorStaticSecertName); err != nil {
>>>>>>> 7eb4894f
		return err
	}

	return nil
}

// Prepare CA certs,
// check if pool-coordinator CA already exist, if not creat one
func initCA(clientSet client.Interface) (caCert *x509.Certificate, caKey crypto.Signer, reuse bool, err error) {
	// try load CA cert&key from secret
	caCert, caKey, err = LoadCertAndKeyFromSecret(clientSet, CertConfig{
		SecretName:   PoolCoordinatorCASecretName,
		CertName:     "ca",
		IsKubeConfig: false,
	})

	if err == nil {
		// if CA already exist
		klog.Info("CA already exist in secret, reuse it")
		return caCert, caKey, true, nil
	} else {
		// if not exist
		// create new CA certs
		klog.Infof("fail to get CA from secret: %v, create new CA", err)
		// write it into the secret
		caCert, caKey, err = NewSelfSignedCA()
		if err != nil {
			return nil, nil, false, errors.Wrap(err, "fail to write CA assets into secret when initializing poolcoordinator")
		}

		err = WriteCertAndKeyIntoSecret(clientSet, "ca", PoolCoordinatorCASecretName, caCert, caKey)
		if err != nil {
			return nil, nil, false, errors.Wrap(err, "fail to write CA assets into secret when initializing poolcoordinator")
		}
	}
	return caCert, caKey, false, nil
}

func initAPIServerClientCert(clientSet client.Interface, stopCh <-chan struct{}) (err error) {
	certMgr, err := certfactory.NewCertManagerFactory(clientSet).New(&certfactory.CertManagerConfig{
		CertDir:        certDir,
		ComponentName:  fmt.Sprintf("%s-%s", ComponentName, "apiserver-client"),
		SignerName:     certificatesv1.KubeAPIServerClientSignerName,
		ForServerUsage: false,
		CommonName:     PoolcoordinatorAPIServerCN,
		Organizations:  []string{PoolcoordinatorOrg},
	})
	if err != nil {
		return err
	}

	return WriteCertIntoSecret(clientSet, "apiserver-kubelet-client", PoolcoordinatorStaticSecertName, certMgr, stopCh)
}

// create new public/private key pair for signing service account users
// and write them into secret
func initSAKeyPair(clientSet client.Interface, keyName, secretName string) (err error) {
	key, err := NewPrivateKey()
	if err != nil {
		return errors.Wrap(err, "fail to create sa key pair")
	}

	return WriteKeyPairIntoSecret(clientSet, secretName, keyName, key)
}<|MERGE_RESOLUTION|>--- conflicted
+++ resolved
@@ -149,6 +149,9 @@
 		SecretName:   PoolcoordinatorDynamicSecertName,
 		IsKubeConfig: false,
 		ExtKeyUsage:  []x509.ExtKeyUsage{x509.ExtKeyUsageServerAuth},
+		IPs: []net.IP{
+			net.ParseIP("127.0.0.1"),
+		},
 		CommonName:   PoolcoordinatorETCDCN,
 		Organization: []string{PoolcoordinatorOrg},
 		certInit: func(i client.Interface, c <-chan struct{}) ([]net.IP, []string, error) {
@@ -332,11 +335,7 @@
 	}
 
 	// 4. prepare sa key pairs
-<<<<<<< HEAD
-	if err := initSAKeyPair(clientSet, PoolcoordinatorStaticSecertName, "sa"); err != nil {
-=======
 	if err := initSAKeyPair(clientSet, "sa", PoolcoordinatorStaticSecertName); err != nil {
->>>>>>> 7eb4894f
 		return err
 	}
 
