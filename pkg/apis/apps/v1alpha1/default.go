/*
Copyright 2023 The OpenYurt Authors.

Licensed under the Apache License, Version 2.0 (the License);
you may not use this file except in compliance with the License.
You may obtain a copy of the License at

    http://www.apache.org/licenses/LICENSE-2.0

Unless required by applicable law or agreed to in writing, software
distributed under the License is distributed on an AS IS BASIS,
WITHOUT WARRANTIES OR CONDITIONS OF ANY KIND, either express or implied.
See the License for the specific language governing permissions and
limitations under the License.
*/

package v1alpha1

<<<<<<< HEAD
import (
	corev1 "k8s.io/api/core/v1"
	v1 "k8s.io/kubernetes/pkg/apis/core/v1"
	utilpointer "k8s.io/utils/pointer"
)
=======
import "k8s.io/apimachinery/pkg/util/intstr"
>>>>>>> 83e85265

// SetDefaultsNodePool set default values for NodePool.
func SetDefaultsNodePool(obj *NodePool) {
	// example for set default value for NodePool
	if obj.Annotations == nil {
		obj.Annotations = make(map[string]string)
	}

}

<<<<<<< HEAD
// SetDefaultsYurtAppDaemon set default values for YurtAppDaemon.
func SetDefaultsYurtAppDaemon(obj *YurtAppDaemon) {

	if obj.Spec.RevisionHistoryLimit == nil {
		obj.Spec.RevisionHistoryLimit = utilpointer.Int32Ptr(10)
	}

	if obj.Spec.WorkloadTemplate.StatefulSetTemplate != nil {
		SetDefaultPodSpec(&obj.Spec.WorkloadTemplate.StatefulSetTemplate.Spec.Template.Spec)
		for i := range obj.Spec.WorkloadTemplate.StatefulSetTemplate.Spec.VolumeClaimTemplates {
			a := &obj.Spec.WorkloadTemplate.StatefulSetTemplate.Spec.VolumeClaimTemplates[i]
			v1.SetDefaults_PersistentVolumeClaim(a)
			v1.SetDefaults_ResourceList(&a.Spec.Resources.Limits)
			v1.SetDefaults_ResourceList(&a.Spec.Resources.Requests)
			v1.SetDefaults_ResourceList(&a.Status.Capacity)
		}
	}
	if obj.Spec.WorkloadTemplate.DeploymentTemplate != nil {
		SetDefaultPodSpec(&obj.Spec.WorkloadTemplate.DeploymentTemplate.Spec.Template.Spec)
	}
}

// SetDefaultPodSpec sets default pod spec
func SetDefaultPodSpec(in *corev1.PodSpec) {
	v1.SetDefaults_PodSpec(in)
	for i := range in.Volumes {
		a := &in.Volumes[i]
		v1.SetDefaults_Volume(a)
		if a.VolumeSource.HostPath != nil {
			v1.SetDefaults_HostPathVolumeSource(a.VolumeSource.HostPath)
		}
		if a.VolumeSource.Secret != nil {
			v1.SetDefaults_SecretVolumeSource(a.VolumeSource.Secret)
		}
		if a.VolumeSource.ISCSI != nil {
			v1.SetDefaults_ISCSIVolumeSource(a.VolumeSource.ISCSI)
		}
		if a.VolumeSource.RBD != nil {
			v1.SetDefaults_RBDVolumeSource(a.VolumeSource.RBD)
		}
		if a.VolumeSource.DownwardAPI != nil {
			v1.SetDefaults_DownwardAPIVolumeSource(a.VolumeSource.DownwardAPI)
			for j := range a.VolumeSource.DownwardAPI.Items {
				b := &a.VolumeSource.DownwardAPI.Items[j]
				if b.FieldRef != nil {
					v1.SetDefaults_ObjectFieldSelector(b.FieldRef)
				}
			}
		}
		if a.VolumeSource.ConfigMap != nil {
			v1.SetDefaults_ConfigMapVolumeSource(a.VolumeSource.ConfigMap)
		}
		if a.VolumeSource.AzureDisk != nil {
			v1.SetDefaults_AzureDiskVolumeSource(a.VolumeSource.AzureDisk)
		}
		if a.VolumeSource.Projected != nil {
			v1.SetDefaults_ProjectedVolumeSource(a.VolumeSource.Projected)
			for j := range a.VolumeSource.Projected.Sources {
				b := &a.VolumeSource.Projected.Sources[j]
				if b.DownwardAPI != nil {
					for k := range b.DownwardAPI.Items {
						c := &b.DownwardAPI.Items[k]
						if c.FieldRef != nil {
							v1.SetDefaults_ObjectFieldSelector(c.FieldRef)
						}
					}
				}
				if b.ServiceAccountToken != nil {
					v1.SetDefaults_ServiceAccountTokenProjection(b.ServiceAccountToken)
				}
			}
		}
		if a.VolumeSource.ScaleIO != nil {
			v1.SetDefaults_ScaleIOVolumeSource(a.VolumeSource.ScaleIO)
		}
	}
	for i := range in.InitContainers {
		a := &in.InitContainers[i]
		v1.SetDefaults_Container(a)
		for j := range a.Ports {
			b := &a.Ports[j]
			SetDefaults_ContainerPort(b)
		}
		for j := range a.Env {
			b := &a.Env[j]
			if b.ValueFrom != nil {
				if b.ValueFrom.FieldRef != nil {
					v1.SetDefaults_ObjectFieldSelector(b.ValueFrom.FieldRef)
				}
			}
		}
		v1.SetDefaults_ResourceList(&a.Resources.Limits)
		v1.SetDefaults_ResourceList(&a.Resources.Requests)
		if a.LivenessProbe != nil {
			v1.SetDefaults_Probe(a.LivenessProbe)
			if a.LivenessProbe.Handler.HTTPGet != nil {
				v1.SetDefaults_HTTPGetAction(a.LivenessProbe.Handler.HTTPGet)
			}
		}
		if a.ReadinessProbe != nil {
			v1.SetDefaults_Probe(a.ReadinessProbe)
			if a.ReadinessProbe.Handler.HTTPGet != nil {
				v1.SetDefaults_HTTPGetAction(a.ReadinessProbe.Handler.HTTPGet)
			}
		}
		if a.Lifecycle != nil {
			if a.Lifecycle.PostStart != nil {
				if a.Lifecycle.PostStart.HTTPGet != nil {
					v1.SetDefaults_HTTPGetAction(a.Lifecycle.PostStart.HTTPGet)
				}
			}
			if a.Lifecycle.PreStop != nil {
				if a.Lifecycle.PreStop.HTTPGet != nil {
					v1.SetDefaults_HTTPGetAction(a.Lifecycle.PreStop.HTTPGet)
				}
			}
		}
	}
	for i := range in.Containers {
		a := &in.Containers[i]
		// For in-place update, we set default imagePullPolicy to Always
		if a.ImagePullPolicy == "" {
			a.ImagePullPolicy = corev1.PullAlways
		}
		v1.SetDefaults_Container(a)
		for j := range a.Ports {
			b := &a.Ports[j]
			SetDefaults_ContainerPort(b)
		}
		for j := range a.Env {
			b := &a.Env[j]
			if b.ValueFrom != nil {
				if b.ValueFrom.FieldRef != nil {
					v1.SetDefaults_ObjectFieldSelector(b.ValueFrom.FieldRef)
				}
			}
		}
		v1.SetDefaults_ResourceList(&a.Resources.Limits)
		v1.SetDefaults_ResourceList(&a.Resources.Requests)
		if a.LivenessProbe != nil {
			v1.SetDefaults_Probe(a.LivenessProbe)
			if a.LivenessProbe.Handler.HTTPGet != nil {
				v1.SetDefaults_HTTPGetAction(a.LivenessProbe.Handler.HTTPGet)
			}
		}
		if a.ReadinessProbe != nil {
			v1.SetDefaults_Probe(a.ReadinessProbe)
			if a.ReadinessProbe.Handler.HTTPGet != nil {
				v1.SetDefaults_HTTPGetAction(a.ReadinessProbe.Handler.HTTPGet)
			}
		}
		if a.Lifecycle != nil {
			if a.Lifecycle.PostStart != nil {
				if a.Lifecycle.PostStart.HTTPGet != nil {
					v1.SetDefaults_HTTPGetAction(a.Lifecycle.PostStart.HTTPGet)
				}
			}
			if a.Lifecycle.PreStop != nil {
				if a.Lifecycle.PreStop.HTTPGet != nil {
					v1.SetDefaults_HTTPGetAction(a.Lifecycle.PreStop.HTTPGet)
				}
			}
		}
	}
}

// TODO fix copy from https://github.com/contiv/client-go/blob/v2.0.0-alpha.1/pkg/api/v1/defaults.go#L104
func SetDefaults_ContainerPort(obj *corev1.ContainerPort) {
	if obj.Protocol == "" {
		obj.Protocol = corev1.ProtocolTCP
=======
// SetDefaultsStaticPod set default values for StaticPod.
func SetDefaultsStaticPod(obj *StaticPod) {
	// Set default upgrade strategy to "auto" with max-unavailable to "10%"
	strategy := &obj.Spec.UpgradeStrategy
	if strategy.Type == "" {
		strategy.Type = AutoStaticPodUpgradeStrategyType
	}
	if strategy.Type == AutoStaticPodUpgradeStrategyType && strategy.MaxUnavailable == nil {
		v := intstr.FromString("10%")
		strategy.MaxUnavailable = &v
	}

	// Set default RevisionHistoryLimit to 10
	if obj.Spec.RevisionHistoryLimit == nil {
		obj.Spec.RevisionHistoryLimit = new(int32)
		*obj.Spec.RevisionHistoryLimit = 10
>>>>>>> 83e85265
	}
}<|MERGE_RESOLUTION|>--- conflicted
+++ resolved
@@ -16,15 +16,12 @@
 
 package v1alpha1
 
-<<<<<<< HEAD
 import (
 	corev1 "k8s.io/api/core/v1"
+	"k8s.io/apimachinery/pkg/util/intstr"
 	v1 "k8s.io/kubernetes/pkg/apis/core/v1"
 	utilpointer "k8s.io/utils/pointer"
 )
-=======
-import "k8s.io/apimachinery/pkg/util/intstr"
->>>>>>> 83e85265
 
 // SetDefaultsNodePool set default values for NodePool.
 func SetDefaultsNodePool(obj *NodePool) {
@@ -35,7 +32,25 @@
 
 }
 
-<<<<<<< HEAD
+// SetDefaultsStaticPod set default values for StaticPod.
+func SetDefaultsStaticPod(obj *StaticPod) {
+	// Set default upgrade strategy to "auto" with max-unavailable to "10%"
+	strategy := &obj.Spec.UpgradeStrategy
+	if strategy.Type == "" {
+		strategy.Type = AutoStaticPodUpgradeStrategyType
+	}
+	if strategy.Type == AutoStaticPodUpgradeStrategyType && strategy.MaxUnavailable == nil {
+		v := intstr.FromString("10%")
+		strategy.MaxUnavailable = &v
+	}
+
+	// Set default RevisionHistoryLimit to 10
+	if obj.Spec.RevisionHistoryLimit == nil {
+		obj.Spec.RevisionHistoryLimit = new(int32)
+		*obj.Spec.RevisionHistoryLimit = 10
+	}
+}
+
 // SetDefaultsYurtAppDaemon set default values for YurtAppDaemon.
 func SetDefaultsYurtAppDaemon(obj *YurtAppDaemon) {
 
@@ -206,23 +221,5 @@
 func SetDefaults_ContainerPort(obj *corev1.ContainerPort) {
 	if obj.Protocol == "" {
 		obj.Protocol = corev1.ProtocolTCP
-=======
-// SetDefaultsStaticPod set default values for StaticPod.
-func SetDefaultsStaticPod(obj *StaticPod) {
-	// Set default upgrade strategy to "auto" with max-unavailable to "10%"
-	strategy := &obj.Spec.UpgradeStrategy
-	if strategy.Type == "" {
-		strategy.Type = AutoStaticPodUpgradeStrategyType
-	}
-	if strategy.Type == AutoStaticPodUpgradeStrategyType && strategy.MaxUnavailable == nil {
-		v := intstr.FromString("10%")
-		strategy.MaxUnavailable = &v
-	}
-
-	// Set default RevisionHistoryLimit to 10
-	if obj.Spec.RevisionHistoryLimit == nil {
-		obj.Spec.RevisionHistoryLimit = new(int32)
-		*obj.Spec.RevisionHistoryLimit = 10
->>>>>>> 83e85265
 	}
 }