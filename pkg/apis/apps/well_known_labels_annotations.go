--- conflicted
+++ resolved
@@ -43,14 +43,11 @@
 	DesiredNodePoolLabel     = "apps.openyurt.io/desired-nodepool"
 	NodePoolHostNetworkLabel = "nodepool.openyurt.io/hostnetwork"
 	NodePoolChangedEvent     = "NodePoolChanged"
-<<<<<<< HEAD
 	NodePoolTypeLabel        = "nodepool.openyurt.io/type"
-=======
 )
 
 // Pod related labels and annotations
 const (
 	// AnnotationExcludeHostNetworkPool indicates the pod don't want to be scheduled to nodes in hostNetwork mode NodePool
 	AnnotationExcludeHostNetworkPool = "apps.openyurt.io/exclude-host-network-pool"
->>>>>>> acec197f
 )