/*
Copyright 2024 The OpenYurt Authors.

Licensed under the Apache License, Version 2.0 (the "License");
you may not use this file except in compliance with the License.
You may obtain a copy of the License at

	http://www.apache.org/licenses/LICENSE-2.0

Unless required by applicable law or agreed to in writing, software
distributed under the License is distributed on an "AS IS" BASIS,
WITHOUT WARRANTIES OR CONDITIONS OF ANY KIND, either express or implied.
See the License for the specific language governing permissions and
limitations under the License.
*/

package storage

import (
	"github.com/pkg/errors"
	"k8s.io/apimachinery/pkg/runtime/schema"
	"k8s.io/apiserver/pkg/storage"
	"k8s.io/client-go/dynamic"
	"k8s.io/client-go/kubernetes/scheme"
	"k8s.io/client-go/rest"
	"k8s.io/klog/v2"
<<<<<<< HEAD
=======

	"github.com/openyurtio/openyurt/pkg/yurthub/kubernetes/serializer"
>>>>>>> 398ef5c0
)

type StorageProvider interface {
	ResourceStorage(gvr *schema.GroupVersionResource, isCRD bool) (storage.Interface, error)
}

type apiServerStorageProvider struct {
	config         *rest.Config
	gvrToStorage   map[string]storage.Interface
	dynamicStorage map[string]storage.Interface
}

func NewStorageProvider(config *rest.Config) StorageProvider {
	config.NegotiatedSerializer = scheme.Codecs.WithoutConversion()
	return &apiServerStorageProvider{
		config:         config,
		gvrToStorage:   make(map[string]storage.Interface),
		dynamicStorage: make(map[string]storage.Interface),
	}
}

func (sm *apiServerStorageProvider) ResourceStorage(gvr *schema.GroupVersionResource, isCRD bool) (storage.Interface, error) {
	cacheKey := gvr.String()
	if rs, ok := sm.gvrToStorage[gvr.String()]; ok {
		return rs, nil
	}

	var err error
	var client rest.Interface
<<<<<<< HEAD
	if isCRD {
		client, err = sm.getDynamicClient(gvr)
	} else {
		client, err = sm.getRESTClient(gvr)
	}
=======
	client, err = sm.createRESTClient(gvr, isCRD)
>>>>>>> 398ef5c0

	if err != nil {
		return nil, errors.Wrapf(err, "failed to create client for %v", gvr)
	}

	var rs storage.Interface
<<<<<<< HEAD
	if isCRD {
		rs = newDynamicStorage(client, gvr.Resource)
	} else {
		rs = NewStorage(client.(rest.Interface), gvr.Resource)
	}

	sm.gvrToStorage[cacheKey] = rs
	if isCRD {
		sm.dynamicStorage[cacheKey] = rs
	}
=======
	rs = NewStorage(client.(rest.Interface), gvr.Resource, isCRD)
	sm.gvrToStorage[cacheKey] = rs
>>>>>>> 398ef5c0
	return rs, nil
}
func (sm *apiServerStorageProvider) getRESTClient(gvr *schema.GroupVersionResource) (rest.Interface, error) {
	return sm.restClient(gvr)
}

<<<<<<< HEAD
func (sm *apiServerStorageProvider) getDynamicClient(gvr *schema.GroupVersionResource) (rest.Interface, error) {
	configCopy := *sm.config
	config := dynamic.ConfigFor(&configCopy)
	gv := gvr.GroupVersion()
	config.GroupVersion = &gv
	config.APIPath = getAPIPath(gvr)
	h, err := rest.HTTPClientFor(sm.config)
	if err != nil {
		klog.Errorf("failed to get http client for %v", gvr)
		return nil, err
	}
	restClient, err := rest.RESTClientForConfigAndClient(config, h)
	return restClient, err
}
func (sm *apiServerStorageProvider) restClient(gvr *schema.GroupVersionResource) (rest.Interface, error) {
	httpClient, err := rest.HTTPClientFor(sm.config)
	if err != nil {
		return nil, errors.Wrapf(err, "failed to get reset http client")
	}
=======
func (sm *apiServerStorageProvider) createRESTClient(gvr *schema.GroupVersionResource, useDynamicConfig bool) (rest.Interface, error) {
	configCopy := *sm.config
>>>>>>> 398ef5c0

	if useDynamicConfig {
		dynamicConfig := dynamic.ConfigFor(&configCopy)
		configCopy = *dynamicConfig
	}

	gv := gvr.GroupVersion()
	configCopy.GroupVersion = &gv
	configCopy.APIPath = getAPIPath(gvr)

	httpClient, err := rest.HTTPClientFor(sm.config)
	if err != nil {
		if useDynamicConfig {
			klog.Errorf("failed to get http client for %v", gvr)
		} else {
			err = errors.Wrapf(err, "failed to get rest http client")
		}
		return nil, err
	}

	return rest.RESTClientForConfigAndClient(&configCopy, httpClient)
}
func getAPIPath(gvr *schema.GroupVersionResource) string {
	if gvr.Group == "" {
		return "/api"
	}
	return "/apis"
}
func ConfigFor(inConfig *rest.Config) *rest.Config {
	config := rest.CopyConfig(inConfig)
	config.AcceptContentTypes = "application/json"
	config.ContentType = "application/json"
	config.NegotiatedSerializer = serializer.NewUnstructuredNegotiatedSerializer()

	if config.UserAgent == "" {
		config.UserAgent = rest.DefaultKubernetesUserAgent()
	}
	return config
}<|MERGE_RESOLUTION|>--- conflicted
+++ resolved
@@ -24,11 +24,8 @@
 	"k8s.io/client-go/kubernetes/scheme"
 	"k8s.io/client-go/rest"
 	"k8s.io/klog/v2"
-<<<<<<< HEAD
-=======
 
 	"github.com/openyurtio/openyurt/pkg/yurthub/kubernetes/serializer"
->>>>>>> 398ef5c0
 )
 
 type StorageProvider interface {
@@ -58,66 +55,19 @@
 
 	var err error
 	var client rest.Interface
-<<<<<<< HEAD
-	if isCRD {
-		client, err = sm.getDynamicClient(gvr)
-	} else {
-		client, err = sm.getRESTClient(gvr)
-	}
-=======
 	client, err = sm.createRESTClient(gvr, isCRD)
->>>>>>> 398ef5c0
 
 	if err != nil {
 		return nil, errors.Wrapf(err, "failed to create client for %v", gvr)
 	}
 
 	var rs storage.Interface
-<<<<<<< HEAD
-	if isCRD {
-		rs = newDynamicStorage(client, gvr.Resource)
-	} else {
-		rs = NewStorage(client.(rest.Interface), gvr.Resource)
-	}
-
-	sm.gvrToStorage[cacheKey] = rs
-	if isCRD {
-		sm.dynamicStorage[cacheKey] = rs
-	}
-=======
 	rs = NewStorage(client.(rest.Interface), gvr.Resource, isCRD)
 	sm.gvrToStorage[cacheKey] = rs
->>>>>>> 398ef5c0
 	return rs, nil
 }
-func (sm *apiServerStorageProvider) getRESTClient(gvr *schema.GroupVersionResource) (rest.Interface, error) {
-	return sm.restClient(gvr)
-}
-
-<<<<<<< HEAD
-func (sm *apiServerStorageProvider) getDynamicClient(gvr *schema.GroupVersionResource) (rest.Interface, error) {
-	configCopy := *sm.config
-	config := dynamic.ConfigFor(&configCopy)
-	gv := gvr.GroupVersion()
-	config.GroupVersion = &gv
-	config.APIPath = getAPIPath(gvr)
-	h, err := rest.HTTPClientFor(sm.config)
-	if err != nil {
-		klog.Errorf("failed to get http client for %v", gvr)
-		return nil, err
-	}
-	restClient, err := rest.RESTClientForConfigAndClient(config, h)
-	return restClient, err
-}
-func (sm *apiServerStorageProvider) restClient(gvr *schema.GroupVersionResource) (rest.Interface, error) {
-	httpClient, err := rest.HTTPClientFor(sm.config)
-	if err != nil {
-		return nil, errors.Wrapf(err, "failed to get reset http client")
-	}
-=======
 func (sm *apiServerStorageProvider) createRESTClient(gvr *schema.GroupVersionResource, useDynamicConfig bool) (rest.Interface, error) {
 	configCopy := *sm.config
->>>>>>> 398ef5c0
 
 	if useDynamicConfig {
 		dynamicConfig := dynamic.ConfigFor(&configCopy)
