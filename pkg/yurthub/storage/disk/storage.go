--- conflicted
+++ resolved
@@ -30,11 +30,8 @@
 )
 
 const (
-<<<<<<< HEAD
-	tmpPrefix = "tmp_"
-=======
+	CacheBaseDir = "/etc/kubernetes/cache/"
 	tmpPrefix    = "tmp_"
->>>>>>> b73465aa
 )
 
 type diskStorage struct {
@@ -45,6 +42,10 @@
 
 // NewDiskStorage creates a storage.Store for caching data into local disk
 func NewDiskStorage(dir string) (storage.Store, error) {
+	if dir == "" {
+		klog.Infof("disk cache path is empty, set it by default %s", CacheBaseDir)
+		dir = CacheBaseDir
+	}
 	if _, err := os.Stat(dir); os.IsNotExist(err) {
 		if err = os.MkdirAll(dir, 0755); err != nil {
 			return nil, err
