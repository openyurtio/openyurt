/*
Copyright 2020 The OpenYurt Authors.

Licensed under the Apache License, Version 2.0 (the "License");
you may not use this file except in compliance with the License.
You may obtain a copy of the License at

    http://www.apache.org/licenses/LICENSE-2.0

Unless required by applicable law or agreed to in writing, software
distributed under the License is distributed on an "AS IS" BASIS,
WITHOUT WARRANTIES OR CONDITIONS OF ANY KIND, either express or implied.
See the License for the specific language governing permissions and
limitations under the License.
*/

package proxy

import (
	"net/http"

	"k8s.io/apimachinery/pkg/util/sets"
	"k8s.io/apiserver/pkg/endpoints/filters"
	apirequest "k8s.io/apiserver/pkg/endpoints/request"
	"k8s.io/apiserver/pkg/server"
	"k8s.io/klog/v2"

	"github.com/openyurtio/openyurt/cmd/yurthub/app/config"
	"github.com/openyurtio/openyurt/pkg/yurthub/cachemanager"
	"github.com/openyurtio/openyurt/pkg/yurthub/healthchecker"
	"github.com/openyurtio/openyurt/pkg/yurthub/proxy/local"
	"github.com/openyurtio/openyurt/pkg/yurthub/proxy/remote"
	"github.com/openyurtio/openyurt/pkg/yurthub/proxy/util"
	"github.com/openyurtio/openyurt/pkg/yurthub/tenant"
	"github.com/openyurtio/openyurt/pkg/yurthub/transport"
	hubutil "github.com/openyurtio/openyurt/pkg/yurthub/util"
)

type yurtReverseProxy struct {
	resolver            apirequest.RequestInfoResolver
	loadBalancer        remote.LoadBalancer
	checker             healthchecker.HealthChecker
	localProxy          http.Handler
	cacheMgr            cachemanager.CacheManager
	maxRequestsInFlight int
	tenantMgr           tenant.Interface
	stopCh              <-chan struct{}
}

// NewYurtReverseProxyHandler creates a http handler for proxying
// all of incoming requests.
func NewYurtReverseProxyHandler(
	yurtHubCfg *config.YurtHubConfiguration,
	cacheMgr cachemanager.CacheManager,
	transportMgr transport.Interface,
	healthChecker healthchecker.MultipleBackendsHealthChecker,
	tenantMgr tenant.Interface,
	stopCh <-chan struct{}) (http.Handler, error) {
	cfg := &server.Config{
		LegacyAPIGroupPrefixes: sets.NewString(server.DefaultLegacyAPIPrefix),
	}
	resolver := server.NewRequestInfoResolver(cfg)

	lb, err := remote.NewLoadBalancer(
		yurtHubCfg.LBMode,
		yurtHubCfg.RemoteServers,
		cacheMgr,
		transportMgr,
		healthChecker,
		yurtHubCfg.FilterManager,
		stopCh)
	if err != nil {
		return nil, err
	}

	var localProxy http.Handler
	// When yurthub is working in cloud mode, cacheMgr will be set to nil which means the local cache is disabled,
	// so we don't need to create a LocalProxy.
	if cacheMgr != nil {
<<<<<<< HEAD
		localProxy = local.NewLocalProxy(cacheMgr, healthChecker.IsHealthy)
=======
		localProxy = local.NewLocalProxy(cacheMgr, healthChecker.IsHealthy, yurtHubCfg.MinRequestTimeout)
>>>>>>> 3a15a1db
		localProxy = local.WithFakeTokenInject(localProxy, yurtHubCfg.SerializerManager)
	}

	yurtProxy := &yurtReverseProxy{
		resolver:            resolver,
		loadBalancer:        lb,
		checker:             healthChecker,
		localProxy:          localProxy,
		cacheMgr:            cacheMgr,
		maxRequestsInFlight: yurtHubCfg.MaxRequestInFlight,
		tenantMgr:           tenantMgr,
		stopCh:              stopCh,
	}

	return yurtProxy.buildHandlerChain(yurtProxy), nil
}

func (p *yurtReverseProxy) buildHandlerChain(handler http.Handler) http.Handler {
	handler = util.WithRequestTrace(handler)
	handler = util.WithRequestContentType(handler)
	if p.cacheMgr != nil {
		handler = util.WithCacheHeaderCheck(handler)
	}
	handler = util.WithRequestTimeout(handler)
	if p.cacheMgr != nil {
		handler = util.WithListRequestSelector(handler)
	}
	handler = util.WithRequestTraceFull(handler)
	handler = util.WithMaxInFlightLimit(handler, p.maxRequestsInFlight)
	handler = util.WithRequestClientComponent(handler)

	if p.tenantMgr != nil && p.tenantMgr.GetTenantNs() != "" {
		handler = util.WithSaTokenSubstitute(handler, p.tenantMgr)
	} else {
		klog.V(2).Info("tenant ns is empty, no need to substitute ")
	}

	handler = filters.WithRequestInfo(handler, p.resolver)

	return handler
}

func (p *yurtReverseProxy) ServeHTTP(rw http.ResponseWriter, req *http.Request) {
	isKubeletLeaseReq := hubutil.IsKubeletLeaseReq(req)
	if !isKubeletLeaseReq && p.checker.IsHealthy() || p.localProxy == nil {
		p.loadBalancer.ServeHTTP(rw, req)
	} else {
		if isKubeletLeaseReq {
			p.checker.RenewKubeletLeaseTime()
		}
		p.localProxy.ServeHTTP(rw, req)
	}
}<|MERGE_RESOLUTION|>--- conflicted
+++ resolved
@@ -77,11 +77,7 @@
 	// When yurthub is working in cloud mode, cacheMgr will be set to nil which means the local cache is disabled,
 	// so we don't need to create a LocalProxy.
 	if cacheMgr != nil {
-<<<<<<< HEAD
-		localProxy = local.NewLocalProxy(cacheMgr, healthChecker.IsHealthy)
-=======
 		localProxy = local.NewLocalProxy(cacheMgr, healthChecker.IsHealthy, yurtHubCfg.MinRequestTimeout)
->>>>>>> 3a15a1db
 		localProxy = local.WithFakeTokenInject(localProxy, yurtHubCfg.SerializerManager)
 	}
 
