--- conflicted
+++ resolved
@@ -33,23 +33,9 @@
 	}
 	klog.V(1).Infof("kubelet service is active")
 
-<<<<<<< HEAD
-	klog.V(1).Infof("waiting hub agent ready.")
-	// if err := yurthub.CheckYurthubHealthz(data.YurtHubServer()); err != nil {
-	// 	return err
-	// }
-	if err := yurthub.CheckYurthubServiceHealth(data.YurtHubServer()); err != nil {
-		return err
-	} // Here need to modify it to check systemd service status
-	klog.V(1).Infof("hub agent is ready")
-
-	if err := yurthub.CleanHubBootstrapConfig(); err != nil {
-		return err
-=======
-	// check staticpod yurthub for edge node and cloud node
 	if data.NodeRegistration().WorkingMode != constants.LocalNode {
 		klog.V(1).Infof("waiting hub agent ready.")
-		if err := yurthub.CheckYurthubHealthz(data.YurtHubServer()); err != nil {
+		if err := yurthub.CheckYurthubServiceHealth(data.YurtHubServer()); err != nil {
 			return err
 		}
 		klog.V(1).Infof("hub agent is ready")
@@ -58,7 +44,6 @@
 			return err
 		}
 		klog.V(1).Infof("clean yurthub bootstrap config file success")
->>>>>>> ed2f7dbf
 	}
 
 	return nil
