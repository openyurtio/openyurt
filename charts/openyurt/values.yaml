
imagePullSecrets: []

yurtControllerManager:
  replicaCount: 1
  tolerations: []
  image:
    registry: docker.io
    repository: openyurt/yurt-controller-manager
    pullPolicy: IfNotPresent
    tag: v1.1.0
  service:
    type: ClusterIP
    port: 80

admissionWebhooks:
  enabled: true
  service:
    type: ClusterIP
    port: 9443
  failurePolicy: Fail
  certificate:
    mountPath: /tmp/k8s-webhook-server/serving-certs
  patch:
    enabled: true
    image:
      repository: docker.io/oamdev/kube-webhook-certgen
      tag: v2.4.1
      pullPolicy: IfNotPresent
    affinity: {}
    tolerations: [{"key": "node-role.kubernetes.io/master", "operator": "Exists", "effect": "NoSchedule"}]
  certManager:
    enabled: false
    revisionHistoryLimit: 3

yurtTunnelAgent:
  replicaCount: 1
  tolerations: []
  parameters:
    tunnelserverAddr: ""
  image:
    registry: docker.io
    repository: openyurt/yurt-tunnel-agent
    pullPolicy: IfNotPresent
    tag: v1.1.0

yurtTunnelServer:
  replicaCount: 1
  tolerations: []
  parameters:
    certDnsNames: ""
    certIps: ""
  image:
    registry: docker.io
    repository: openyurt/yurt-tunnel-server
    pullPolicy: IfNotPresent
    tag: v1.1.0

poolCoordinator:
  apiserverSecurePort: 10270
  apiserverImage:
    registry: docker.io
    repository: google_containers/kube-apiserver
    pullPolicy: IfNotPresent
<<<<<<< HEAD
    tag: v1.21.0
=======
    tag: v1.20.0
>>>>>>> fa7880f0
  apiserverResources:
    requests:
      cpu: 250m
  serviceClusterIPRange: 10.96.0.0/12
  etcdPort: 12379
  etcdMetricPort: 12381
  etcdImage:
    registry: docker.io
    repository: google_containers/etcd
    pullPolicy: IfNotPresent
    tag: 3.5.0-0
  etcdResources:
    limits:
      cpu: 200m
      memory: 512Mi
    requests:
      cpu: 100m
      memory: 256Mi
<<<<<<< HEAD
#  kubectlImage:
#    registry: docker.io
#    repository: viejo/kubectl
#    pullPolicy: IfNotPresent
#    tag: latest
=======
  kubectlImage:
    registry: docker.io
    repository: viejo/kubectl
    pullPolicy: IfNotPresent
    tag: latest
>>>>>>> fa7880f0

yurtHub:
  cacheAgents: ""<|MERGE_RESOLUTION|>--- conflicted
+++ resolved
@@ -62,11 +62,7 @@
     registry: docker.io
     repository: google_containers/kube-apiserver
     pullPolicy: IfNotPresent
-<<<<<<< HEAD
-    tag: v1.21.0
-=======
-    tag: v1.20.0
->>>>>>> fa7880f0
+    tag: v1.22.0
   apiserverResources:
     requests:
       cpu: 250m
@@ -85,19 +81,11 @@
     requests:
       cpu: 100m
       memory: 256Mi
-<<<<<<< HEAD
 #  kubectlImage:
 #    registry: docker.io
 #    repository: viejo/kubectl
 #    pullPolicy: IfNotPresent
 #    tag: latest
-=======
-  kubectlImage:
-    registry: docker.io
-    repository: viejo/kubectl
-    pullPolicy: IfNotPresent
-    tag: latest
->>>>>>> fa7880f0
 
 yurtHub:
   cacheAgents: ""