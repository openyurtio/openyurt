# See: https://go.k8s.io/owners
approvers:
  - charleszheng44
  - Fei-Guo
  - huangyuqi
  - rambohe-ch
  - yixingjia
  - kadisi
  - zzguang
reviewers:
  - charleszheng44
  - Fei-Guo
  - huangyuqi
  - rambohe-ch
  - yixingjia
  - kadisi
  - Peeknut
  - SataQiu
  - qclc
  - adamzhoul
  - DrmagicE
  - zzguang
  - Congrool
  - luckymrwang
<<<<<<< HEAD
  - fengshunli
=======
  - YTGhost
>>>>>>> c912ec88
<|MERGE_RESOLUTION|>--- conflicted
+++ resolved
@@ -22,8 +22,5 @@
   - zzguang
   - Congrool
   - luckymrwang
-<<<<<<< HEAD
   - fengshunli
-=======
-  - YTGhost
->>>>>>> c912ec88
+  - YTGhost