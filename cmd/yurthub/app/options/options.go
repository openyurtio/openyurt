/*
Copyright 2020 The OpenYurt Authors.

Licensed under the Apache License, Version 2.0 (the "License");
you may not use this file except in compliance with the License.
You may obtain a copy of the License at

    http://www.apache.org/licenses/LICENSE-2.0

Unless required by applicable law or agreed to in writing, software
distributed under the License is distributed on an "AS IS" BASIS,
WITHOUT WARRANTIES OR CONDITIONS OF ANY KIND, either express or implied.
See the License for the specific language governing permissions and
limitations under the License.
*/

package options

import (
	"fmt"
	"net"
	"path/filepath"
	"time"

	"github.com/spf13/pflag"
	metav1 "k8s.io/apimachinery/pkg/apis/meta/v1"
	"k8s.io/client-go/tools/leaderelection/resourcelock"
	componentbaseconfig "k8s.io/component-base/config"
	"k8s.io/klog/v2"
	utilnet "k8s.io/utils/net"

	"github.com/openyurtio/openyurt/pkg/projectinfo"
	"github.com/openyurtio/openyurt/pkg/yurthub/storage/disk"
	"github.com/openyurtio/openyurt/pkg/yurthub/util"
)

const (
	DefaultDummyIfIP4 = "169.254.2.1"
	DefaultDummyIfIP6 = "fd00::2:1"
	DummyIfCIDR4      = "169.254.0.0/16"
	ExclusiveCIDR     = "169.254.31.0/24"
)

// YurtHubOptions is the main settings for the yurthub
type YurtHubOptions struct {
	ServerAddr                string
	YurtHubHost               string // YurtHub server host (e.g.: expose metrics API)
	YurtHubProxyHost          string // YurtHub proxy server host
	YurtHubPort               string
	YurtHubProxyPort          string
	YurtHubProxySecurePort    string
	GCFrequency               int
	YurtHubCertOrganizations  string
	KubeletRootCAFilePath     string
	KubeletPairFilePath       string
	NodeName                  string
	NodePoolName              string
	LBMode                    string
	HeartbeatFailedRetry      int
	HeartbeatHealthyThreshold int
	HeartbeatTimeoutSeconds   int
	HeartbeatIntervalSeconds  int
	MaxRequestInFlight        int
	JoinToken                 string
	RootDir                   string
	Version                   bool
	EnableProfiling           bool
	EnableDummyIf             bool
	EnableIptables            bool
	HubAgentDummyIfIP         string
	HubAgentDummyIfName       string
	DiskCachePath             string
	AccessServerThroughHub    bool
	EnableResourceFilter      bool
	DisabledResourceFilters   []string
	WorkingMode               string
	KubeletHealthGracePeriod  time.Duration
	EnableNodePool            bool
<<<<<<< HEAD
=======
	MinRequestTimeout         time.Duration
>>>>>>> 3a15a1db
	LeaderElection            componentbaseconfig.LeaderElectionConfiguration
}

// NewYurtHubOptions creates a new YurtHubOptions with a default config.
func NewYurtHubOptions() *YurtHubOptions {
	o := &YurtHubOptions{
		YurtHubHost:               "127.0.0.1",
		YurtHubProxyHost:          "127.0.0.1",
		YurtHubProxyPort:          util.YurtHubProxyPort,
		YurtHubPort:               util.YurtHubPort,
		YurtHubProxySecurePort:    util.YurtHubProxySecurePort,
		GCFrequency:               120,
		KubeletRootCAFilePath:     util.DefaultKubeletRootCAFilePath,
		KubeletPairFilePath:       util.DefaultKubeletPairFilePath,
		LBMode:                    "rr",
		HeartbeatFailedRetry:      3,
		HeartbeatHealthyThreshold: 2,
		HeartbeatTimeoutSeconds:   2,
		HeartbeatIntervalSeconds:  10,
		MaxRequestInFlight:        250,
		RootDir:                   filepath.Join("/var/lib/", projectinfo.GetHubName()),
		EnableProfiling:           true,
		EnableDummyIf:             true,
		EnableIptables:            true,
		HubAgentDummyIfName:       fmt.Sprintf("%s-dummy0", projectinfo.GetHubName()),
		DiskCachePath:             disk.CacheBaseDir,
		AccessServerThroughHub:    true,
		EnableResourceFilter:      true,
		DisabledResourceFilters:   make([]string, 0),
		WorkingMode:               string(util.WorkingModeEdge),
		KubeletHealthGracePeriod:  time.Second * 40,
		EnableNodePool:            true,
<<<<<<< HEAD
=======
		MinRequestTimeout:         time.Second * 1800,
>>>>>>> 3a15a1db
		LeaderElection: componentbaseconfig.LeaderElectionConfiguration{
			LeaderElect:       true,
			LeaseDuration:     metav1.Duration{Duration: 15 * time.Second},
			RenewDeadline:     metav1.Duration{Duration: 10 * time.Second},
			RetryPeriod:       metav1.Duration{Duration: 2 * time.Second},
			ResourceLock:      resourcelock.LeasesResourceLock,
			ResourceName:      projectinfo.GetHubName(),
			ResourceNamespace: "kube-system",
		},
	}
	return o
}

// Validate validates YurtHubOptions
func (options *YurtHubOptions) Validate() error {
	if len(options.NodeName) == 0 {
		return fmt.Errorf("node name is empty")
	}

	if len(options.ServerAddr) == 0 {
		return fmt.Errorf("server-address is empty")
	}

	if !util.IsSupportedLBMode(options.LBMode) {
		return fmt.Errorf("lb mode(%s) is not supported", options.LBMode)
	}

	if !util.IsSupportedWorkingMode(util.WorkingMode(options.WorkingMode)) {
		return fmt.Errorf("working mode %s is not supported", options.WorkingMode)
	}

	if err := options.verifyDummyIP(); err != nil {
		return fmt.Errorf("dummy ip %s is not invalid, %w", options.HubAgentDummyIfIP, err)
	}

	return nil
}

// AddFlags returns flags for a specific yurthub by section name
func (o *YurtHubOptions) AddFlags(fs *pflag.FlagSet) {
	fs.StringVar(&o.YurtHubHost, "bind-address", o.YurtHubHost, "the IP address of YurtHub Server")
	fs.StringVar(&o.YurtHubPort, "serve-port", o.YurtHubPort, "the port on which to serve HTTP requests(like profiling, metrics) for hub agent.")
	fs.StringVar(&o.YurtHubProxyHost, "bind-proxy-address", o.YurtHubProxyHost, "the IP address of YurtHub Proxy Server")
	fs.StringVar(&o.YurtHubProxyPort, "proxy-port", o.YurtHubProxyPort, "the port on which to proxy HTTP requests to kube-apiserver")
	fs.StringVar(&o.YurtHubProxySecurePort, "proxy-secure-port", o.YurtHubProxySecurePort, "the port on which to proxy HTTPS requests to kube-apiserver")
	fs.StringVar(&o.ServerAddr, "server-addr", o.ServerAddr, "the address of Kubernetes kube-apiserver,the format is: \"server1,server2,...\"")
	fs.StringVar(&o.YurtHubCertOrganizations, "hub-cert-organizations", o.YurtHubCertOrganizations, "Organizations that will be added into hub's client certificate in hubself cert-mgr-mode, the format is: certOrg1,certOrg1,...")
	fs.StringVar(&o.KubeletRootCAFilePath, "kubelet-ca-file", o.KubeletRootCAFilePath, "the ca file path used by kubelet.")
	fs.StringVar(&o.KubeletPairFilePath, "kubelet-client-certificate", o.KubeletPairFilePath, "the path of kubelet client certificate file.")
	fs.IntVar(&o.GCFrequency, "gc-frequency", o.GCFrequency, "the frequency to gc cache in storage(unit: minute).")
	fs.StringVar(&o.NodeName, "node-name", o.NodeName, "the name of node that runs hub agent")
	fs.StringVar(&o.LBMode, "lb-mode", o.LBMode, "the mode of load balancer to connect remote servers(rr, priority)")
	fs.IntVar(&o.HeartbeatFailedRetry, "heartbeat-failed-retry", o.HeartbeatFailedRetry, "number of heartbeat request retry after having failed.")
	fs.IntVar(&o.HeartbeatHealthyThreshold, "heartbeat-healthy-threshold", o.HeartbeatHealthyThreshold, "minimum consecutive successes for the heartbeat to be considered healthy after having failed.")
	fs.IntVar(&o.HeartbeatTimeoutSeconds, "heartbeat-timeout-seconds", o.HeartbeatTimeoutSeconds, " number of seconds after which the heartbeat times out.")
	fs.IntVar(&o.HeartbeatIntervalSeconds, "heartbeat-interval-seconds", o.HeartbeatIntervalSeconds, " number of seconds for omitting one time heartbeat to remote server.")
	fs.IntVar(&o.MaxRequestInFlight, "max-requests-in-flight", o.MaxRequestInFlight, "the maximum number of parallel requests.")
	fs.StringVar(&o.JoinToken, "join-token", o.JoinToken, "the Join token for bootstrapping hub agent when --cert-mgr-mode=hubself.")
	fs.StringVar(&o.RootDir, "root-dir", o.RootDir, "directory path for managing hub agent files(pki, cache etc).")
	fs.BoolVar(&o.Version, "version", o.Version, "print the version information.")
	fs.BoolVar(&o.EnableProfiling, "profiling", o.EnableProfiling, "enable profiling via web interface host:port/debug/pprof/")
	fs.BoolVar(&o.EnableDummyIf, "enable-dummy-if", o.EnableDummyIf, "enable dummy interface or not")
	fs.BoolVar(&o.EnableIptables, "enable-iptables", o.EnableIptables, "enable iptables manager to setup rules for accessing hub agent")
	fs.StringVar(&o.HubAgentDummyIfIP, "dummy-if-ip", o.HubAgentDummyIfIP, "the ip address of dummy interface that used for container connect hub agent(exclusive ips: 169.254.31.0/24, 169.254.1.1/32)")
	fs.StringVar(&o.HubAgentDummyIfName, "dummy-if-name", o.HubAgentDummyIfName, "the name of dummy interface that is used for hub agent")
	fs.StringVar(&o.DiskCachePath, "disk-cache-path", o.DiskCachePath, "the path for kubernetes to storage metadata")
	fs.BoolVar(&o.AccessServerThroughHub, "access-server-through-hub", o.AccessServerThroughHub, "enable pods access kube-apiserver through yurthub or not")
	fs.BoolVar(&o.EnableResourceFilter, "enable-resource-filter", o.EnableResourceFilter, "enable to filter response that comes back from reverse proxy")
	fs.StringSliceVar(&o.DisabledResourceFilters, "disabled-resource-filters", o.DisabledResourceFilters, "disable resource filters to handle response")
	fs.StringVar(&o.NodePoolName, "nodepool-name", o.NodePoolName, "the name of node pool that runs hub agent")
	fs.StringVar(&o.WorkingMode, "working-mode", o.WorkingMode, "the working mode of yurthub(edge, cloud).")
	fs.DurationVar(&o.KubeletHealthGracePeriod, "kubelet-health-grace-period", o.KubeletHealthGracePeriod, "the amount of time which we allow kubelet to be unresponsive before stop renew node lease")
	fs.BoolVar(&o.EnableNodePool, "enable-node-pool", o.EnableNodePool, "enable list/watch nodepools resource or not for filters(only used for testing)")
<<<<<<< HEAD
=======
	fs.DurationVar(&o.MinRequestTimeout, "min-request-timeout", o.MinRequestTimeout, "An optional field indicating at least how long a proxy handler must keep a request open before timing it out. Currently only honored by the local watch request handler(use request parameter timeoutSeconds firstly), which picks a randomized value above this number as the connection timeout, to spread out load.")
>>>>>>> 3a15a1db
	bindFlags(&o.LeaderElection, fs)
}

// bindFlags binds the LeaderElectionConfiguration struct fields to a flagset
func bindFlags(l *componentbaseconfig.LeaderElectionConfiguration, fs *pflag.FlagSet) {
	fs.BoolVar(&l.LeaderElect, "leader-elect", l.LeaderElect, ""+
		"Start a leader election client and gain leadership based on pool coordinator")
	fs.DurationVar(&l.LeaseDuration.Duration, "leader-elect-lease-duration", l.LeaseDuration.Duration, ""+
		"The duration that non-leader candidates will wait after observing a leadership "+
		"renewal until attempting to acquire leadership of a led but unrenewed leader "+
		"slot. This is effectively the maximum duration that a leader can be stopped "+
		"before it is replaced by another candidate. This is only applicable if leader "+
		"election is enabled.")
	fs.DurationVar(&l.RenewDeadline.Duration, "leader-elect-renew-deadline", l.RenewDeadline.Duration, ""+
		"The interval between attempts by the acting master to renew a leadership slot "+
		"before it stops leading. This must be less than or equal to the lease duration. "+
		"This is only applicable if leader election is enabled.")
	fs.DurationVar(&l.RetryPeriod.Duration, "leader-elect-retry-period", l.RetryPeriod.Duration, ""+
		"The duration the clients should wait between attempting acquisition and renewal "+
		"of a leadership. This is only applicable if leader election is enabled.")
	fs.StringVar(&l.ResourceLock, "leader-elect-resource-lock", l.ResourceLock, ""+
		"The type of resource object that is used for locking during "+
		"leader election. Supported options are `leases` (default), `endpoints` and `configmaps`.")
	fs.StringVar(&l.ResourceName, "leader-elect-resource-name", l.ResourceName, ""+
		"The name of resource object that is used for locking during "+
		"leader election.")
	fs.StringVar(&l.ResourceNamespace, "leader-elect-resource-namespace", l.ResourceNamespace, ""+
		"The namespace of resource object that is used for locking during "+
		"leader election.")
}

// verifyDummyIP verify the specified ip is valid or not and set the default ip if empty
func (o *YurtHubOptions) verifyDummyIP() error {
	if o.HubAgentDummyIfIP == "" {
		if utilnet.IsIPv6String(o.YurtHubHost) {
			o.HubAgentDummyIfIP = DefaultDummyIfIP6
		} else {
			o.HubAgentDummyIfIP = DefaultDummyIfIP4
		}
		klog.Infof("dummy ip not set, will use %s as default", o.HubAgentDummyIfIP)
		return nil
	}

	dummyIP := o.HubAgentDummyIfIP
	dip := net.ParseIP(dummyIP)
	if dip == nil {
		return fmt.Errorf("dummy ip %s is invalid", dummyIP)
	}

	if utilnet.IsIPv6(dip) {
		return nil
	}

	_, dummyIfIPNet, err := net.ParseCIDR(DummyIfCIDR4)
	if err != nil {
		return fmt.Errorf("cidr(%s) is invalid, %w", DummyIfCIDR4, err)
	}

	if !dummyIfIPNet.Contains(dip) {
		return fmt.Errorf("dummy ip %s is not in cidr(%s)", dummyIP, DummyIfCIDR4)
	}

	_, exclusiveIPNet, err := net.ParseCIDR(ExclusiveCIDR)
	if err != nil {
		return fmt.Errorf("cidr(%s) is invalid, %w", ExclusiveCIDR, err)
	}

	if exclusiveIPNet.Contains(dip) {
		return fmt.Errorf("dummy ip %s is in reserved cidr(%s)", dummyIP, ExclusiveCIDR)
	}

	if dummyIP == "169.254.1.1" {
		return fmt.Errorf("dummy ip is a reserved ip(%s)", dummyIP)
	}

	return nil
}<|MERGE_RESOLUTION|>--- conflicted
+++ resolved
@@ -76,10 +76,7 @@
 	WorkingMode               string
 	KubeletHealthGracePeriod  time.Duration
 	EnableNodePool            bool
-<<<<<<< HEAD
-=======
 	MinRequestTimeout         time.Duration
->>>>>>> 3a15a1db
 	LeaderElection            componentbaseconfig.LeaderElectionConfiguration
 }
 
@@ -112,10 +109,7 @@
 		WorkingMode:               string(util.WorkingModeEdge),
 		KubeletHealthGracePeriod:  time.Second * 40,
 		EnableNodePool:            true,
-<<<<<<< HEAD
-=======
 		MinRequestTimeout:         time.Second * 1800,
->>>>>>> 3a15a1db
 		LeaderElection: componentbaseconfig.LeaderElectionConfiguration{
 			LeaderElect:       true,
 			LeaseDuration:     metav1.Duration{Duration: 15 * time.Second},
@@ -189,10 +183,7 @@
 	fs.StringVar(&o.WorkingMode, "working-mode", o.WorkingMode, "the working mode of yurthub(edge, cloud).")
 	fs.DurationVar(&o.KubeletHealthGracePeriod, "kubelet-health-grace-period", o.KubeletHealthGracePeriod, "the amount of time which we allow kubelet to be unresponsive before stop renew node lease")
 	fs.BoolVar(&o.EnableNodePool, "enable-node-pool", o.EnableNodePool, "enable list/watch nodepools resource or not for filters(only used for testing)")
-<<<<<<< HEAD
-=======
 	fs.DurationVar(&o.MinRequestTimeout, "min-request-timeout", o.MinRequestTimeout, "An optional field indicating at least how long a proxy handler must keep a request open before timing it out. Currently only honored by the local watch request handler(use request parameter timeoutSeconds firstly), which picks a randomized value above this number as the connection timeout, to spread out load.")
->>>>>>> 3a15a1db
 	bindFlags(&o.LeaderElection, fs)
 }
 
