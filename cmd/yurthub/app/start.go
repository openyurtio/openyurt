--- conflicted
+++ resolved
@@ -197,17 +197,11 @@
 			return fmt.Errorf("failed to wait for coordinator to run, %v", err)
 		}
 		// wait for coordinator informer registry
+		klog.Infof("waiting for coordinator informer registry")
 		<-coordinatorInformerRegistryChan
-	}
-
-<<<<<<< HEAD
-	// wait for coordinator informer registry
-	klog.Infof("waiting for coordinator informer registry")
-	<-coordinatorInformerRegistryChan
-	klog.Infof("coordinator informer registry finished")
-
-=======
->>>>>>> d02dac7b
+		klog.Infof("coordinator informer registry finished")
+	}
+
 	// Start the informer factory if all informers have been registered
 	cfg.SharedFactory.Start(ctx.Done())
 	cfg.YurtSharedFactory.Start(ctx.Done())
